%% -------------------------------------------------------------------
%%
%% riak_put_fsm: coordination of Riak PUT requests
%%
%% Copyright (c) 2007-2010 Basho Technologies, Inc.  All Rights Reserved.
%%
%% This file is provided to you under the Apache License,
%% Version 2.0 (the "License"); you may not use this file
%% except in compliance with the License.  You may obtain
%% a copy of the License at
%%
%%   http://www.apache.org/licenses/LICENSE-2.0
%%
%% Unless required by applicable law or agreed to in writing,
%% software distributed under the License is distributed on an
%% "AS IS" BASIS, WITHOUT WARRANTIES OR CONDITIONS OF ANY
%% KIND, either express or implied.  See the License for the
%% specific language governing permissions and limitations
%% under the License.
%%
%% -------------------------------------------------------------------

%% @doc coordination of Riak PUT requests

-module(riak_kv_put_fsm).
%-ifdef(TEST).
-include_lib("eunit/include/eunit.hrl").
%-endif.
-include_lib("riak_kv_vnode.hrl").
-include_lib("riak_kv_js_pools.hrl").
-include("riak_kv_wm_raw.hrl").

-behaviour(gen_fsm).
-define(DEFAULT_OPTS, [{returnbody, false}, {update_last_modified, true}]).
-export([start/6,start/7]).
-export([start_link/3,start_link/6,start_link/7]).
-ifdef(TEST).
-export([test_link/4]).
-endif.
-export([init/1, handle_event/3, handle_sync_event/4,
         handle_info/3, terminate/3, code_change/4]).
-export([prepare/2, validate/2, precommit/2, execute/2, waiting_vnode/2, postcommit/2, finish/2]).


-type detail_info() :: timing.
-type detail() :: true |
                  false |
                  [detail_info()].

-type option() :: {pw, non_neg_integer()} | %% Min number of primary (owner) vnodes participating
                  {w,  non_neg_integer()} | %% Minimum number of vnodes receiving write
                  {dw, non_neg_integer()} | %% Minimum number of vnodes completing write
                  {timeout, timeout()} |
                  {details, detail()}.      %% Request additional details about request
                                            %% added as extra element at the end of result tuplezd 
-type options() :: [option()].

-export_type([option/0, options/0, detail/0, detail_info/0]).

<<<<<<< HEAD
-record(state, {robj :: riak_object:riak_object(),
                client :: {pid(), reference()},
                n :: riak_client:n_val(),
                w :: riak_client:quorum_val_pos(),
                dw :: riak_client:quorum_val_non_neg(),
=======
-record(state, {from :: {raw, integer(), pid()},
                robj :: riak_object:riak_object(),
                options=[] :: options(),
                n :: pos_integer(),
                w :: non_neg_integer(),
                dw :: non_neg_integer(),
>>>>>>> 4dc050bd
                preflist2 :: riak_core_apl:preflist2(),
                bkey :: {riak_object:bucket(), riak_object:key()},
                req_id :: riak_client:req_id(),
                starttime :: pos_integer(), % start time to send to vnodes
                replied_w :: [chash:partition()],
                replied_dw :: [chash:partition()],
                replied_fail :: [chash:partition()],
                timeout :: timeout(),
                tref    :: reference(),
                vnode_options=[] :: list(),
                returnbody :: boolean(),
                resobjs=[] :: [riak_object:riak_object()],
                allowmult :: boolean(),
                precommit=[] :: list(),
                postcommit=[] :: list(),
<<<<<<< HEAD
                update_last_modified :: boolean(),
                bucket_props:: riak_core_bucket:bucket_props(),
=======
                bucket_props:: list(),
>>>>>>> 4dc050bd
                num_w = 0 :: non_neg_integer(),
                num_dw = 0 :: non_neg_integer(),
                num_fail = 0 :: non_neg_integer(),
                w_fail_threshold :: undefined | non_neg_integer(),
                dw_fail_threshold :: undefined | non_neg_integer(),
                final_obj :: undefined | riak_object:riak_object(),
                put_usecs :: undefined | non_neg_integer(),
                timing = [] :: [{atom(), {non_neg_integer(), non_neg_integer(),
                                          non_neg_integer()}}],
                reply % reply sent to client
               }).


-define(DEFAULT_TIMEOUT, 60000).

%% ===================================================================
%% Public API
%% ===================================================================

%% In place only for backwards compatibility
start(ReqId,RObj,W,DW,Timeout,ResultPid) ->
    start_link(ReqId,RObj,W,DW,Timeout,ResultPid,[]).

%% In place only for backwards compatibility
start(ReqId,RObj,W,DW,Timeout,ResultPid,Options) ->
    start_link(ReqId,RObj,W,DW,Timeout,ResultPid,Options).

start_link(ReqId,RObj,W,DW,Timeout,ResultPid) ->
    start_link(ReqId,RObj,W,DW,Timeout,ResultPid,[]).

start_link(ReqId,RObj,W,DW,Timeout,ResultPid,Options) ->
    start_link({raw, ReqId, ResultPid}, RObj, [{w, W}, {dw, DW}, {timeout, Timeout} | Options]).

start_link(From, Object, PutOptions) ->
    gen_fsm:start_link(?MODULE, [From, Object, PutOptions], []).

%% ===================================================================
%% Test API
%% ===================================================================

-ifdef(TEST).
%% Create a put FSM for testing.  StateProps must include
%% starttime - start time in gregorian seconds
%% n - N-value for request (is grabbed from bucket props in prepare)
%% bkey - Bucket / Key
%% bucket_props - bucket properties
%% preflist2 - [{{Idx,Node},primary|fallback}] preference list
%% 
%% As test, but linked to the caller
test_link(From, Object, PutOptions, StateProps) ->
    gen_fsm:start_link(?MODULE, {test, [From, Object, PutOptions], StateProps}, []).

-endif.

%% ====================================================================
%% gen_fsm callbacks
%% ====================================================================

%% @private
init([From, RObj, Options]) ->
    StateData = add_timing(prepare, #state{from = From,
                                           robj = RObj, 
                                           options = Options}),
    {ok, prepare, StateData, 0};
init({test, Args, StateProps}) ->
    %% Call normal init
    {ok, prepare, StateData, 0} = init(Args),

    %% Then tweak the state record with entries provided by StateProps
    Fields = record_info(fields, state),
    FieldPos = lists:zip(Fields, lists:seq(2, length(Fields)+1)),
    F = fun({Field, Value}, State0) ->
                Pos = proplists:get_value(Field, FieldPos),
                setelement(Pos, State0, Value)
        end,
    TestStateData = lists:foldl(F, StateData, StateProps),

    %% Enter into the validate state, skipping any code that relies on the
    %% state of the rest of the system
    {ok, validate, TestStateData, 0}.

%% @private
prepare(timeout, StateData0 = #state{robj = RObj0}) ->
    {ok,Ring} = riak_core_ring_manager:get_my_ring(),
    BucketProps = riak_core_bucket:get_bucket(riak_object:bucket(RObj0), Ring),
    BKey = {riak_object:bucket(RObj0), riak_object:key(RObj0)},
    DocIdx = riak_core_util:chash_key(BKey),
    N = proplists:get_value(n_val,BucketProps),
    UpNodes = riak_core_node_watcher:nodes(riak_kv),
    Preflist2 = riak_core_apl:get_apl_ann(DocIdx, N, Ring, UpNodes),
    StartTime = riak_core_util:moment(),
    
    StateData = StateData0#state{n = N,
                                 bkey = BKey,
                                 bucket_props = BucketProps,
                                 preflist2 = Preflist2,
                                 starttime = StartTime},
    new_state_timeout(validate, StateData).
    
%% @private
validate(timeout, StateData0 = #state{from = {raw, ReqId, _Pid},
                                      options = Options0,
                                      n=N, bucket_props = BucketProps,
                                      preflist2 = Preflist2}) ->
    Timeout = get_option(timeout, Options0, ?DEFAULT_TIMEOUT),
    PW0 = get_option(pw, Options0, default),
    W0 = get_option(w, Options0, default),
    DW0 = get_option(dw, Options0, default),

    PW = riak_kv_util:expand_rw_value(pw, PW0, BucketProps, N),
    W = riak_kv_util:expand_rw_value(w, W0, BucketProps, N),

    %% Expand the DW value, but also ensure that DW <= W
    DW1 = riak_kv_util:expand_rw_value(dw, DW0, BucketProps, N),
    %% If no error occurred expanding DW also ensure that DW <= W
    case DW1 of
         error ->
             DW = error;
         _ ->
             DW = erlang:min(DW1, W)
    end,
    NumPrimaries = length([x || {_,primary} <- Preflist2]),
    NumVnodes = length(Preflist2),
    MinVnodes = erlang:max(1, erlang:max(W, DW)), % always need at least one vnode
    if
        PW =:= error ->
            process_reply({error, {pw_val_violation, PW0}}, StateData0);
        W =:= error ->
            process_reply({error, {w_val_violation, W0}}, StateData0);
        DW =:= error ->
            process_reply({error, {dw_val_violation, DW0}}, StateData0);
        (W > N) or (DW > N) ->
            process_reply({error, {n_val_violation, N}}, StateData0);
        PW > NumPrimaries ->
            process_reply({error, {pw_val_unsatisfied, PW, NumPrimaries}}, StateData0);
        NumVnodes < MinVnodes ->
            process_reply({error, {insufficient_vnodes, NumVnodes,
                                   need, MinVnodes}}, StateData0);
        true ->
            AllowMult = proplists:get_value(allow_mult,BucketProps),
            Precommit = get_hooks(precommit, BucketProps),
            Postcommit = get_hooks(postcommit, BucketProps),
            StateData1 = StateData0#state{n=N, w=W, dw=DW, allowmult=AllowMult,
                                          precommit = Precommit,
                                          postcommit = Postcommit,
                                          req_id = ReqId,
                                          timeout = Timeout},
            Options = flatten_options(proplists:unfold(Options0 ++ ?DEFAULT_OPTS), []),
            StateData2 = handle_options(Options, StateData1),
            StateData3 = apply_updates(StateData2),
            StateData = find_fail_threshold(StateData3),
            case Precommit of
                [] -> % Nothing to run, spare the timing code
                    new_state_timeout(execute, StateData);
                _ ->
                    new_state_timeout(precommit, StateData)
            end
    end.

%% Run the precommit hooks
precommit(timeout, State = #state{precommit = []}) ->
    new_state_timeout(execute, State);
precommit(timeout, State = #state{precommit = [Hook | Rest], robj = RObj}) ->
    Result = decode_precommit(invoke_hook(Hook, RObj)),
    case Result of
        fail ->
            process_reply({error, precommit_fail}, State);
        {fail, Reason} ->
            process_reply({error, {precommit_fail, Reason}}, State);
        Result ->
            {next_state, precommit, State#state{robj = riak_object:apply_updates(Result),
                                                precommit = Rest}, 0}
    end.

%% @private
execute(timeout, StateData0=#state{robj=RObj, req_id = ReqId,
                                   timeout=Timeout, preflist2 = Preflist2, bkey=BKey,
                                   vnode_options=VnodeOptions,
                                   starttime = StartTime}) ->
    TRef = schedule_timeout(Timeout),
    Preflist = [IndexNode || {IndexNode, _Type} <- Preflist2],
    riak_kv_vnode:put(Preflist, BKey, RObj, ReqId, StartTime, VnodeOptions),
    StateData = StateData0#state{
                  replied_w=[], replied_dw=[], replied_fail=[],
                  tref=TRef},
    case enough_results(StateData) of
        {reply, Reply, StateData1} ->
            process_reply(Reply, StateData1);
        {false, StateData} ->
            new_state(waiting_vnode, StateData)
    end.

%% @private
waiting_vnode(request_timeout, StateData) ->
    process_reply({error,timeout}, StateData);
waiting_vnode(Result, StateData) ->
    StateData1 = add_vnode_result(Result, StateData),
    case enough_results(StateData1) of
        {reply, Reply, StateData2} ->
            process_reply(Reply, StateData2);
        {false, StateData2} ->
            {next_state, waiting_vnode, StateData2}
    end.

%% @private
postcommit(timeout, StateData = #state{postcommit = []}) ->
    new_state_timeout(finish, StateData);
postcommit(timeout, StateData = #state{postcommit = [Hook | Rest],
                                       final_obj = ReplyObj}) ->
    %% Process the next hook - gives sys:get_status messages a chance if hooks
    %% take a long time.  No checking error returns for postcommit hooks.
    invoke_hook(Hook, ReplyObj),
    {next_state, postcommit, StateData#state{postcommit = Rest}, 0};
postcommit(request_timeout, StateData) -> % still process hooks even if request timed out
    {next_state, postcommit, StateData, 0};
postcommit(Reply, StateData) -> % late responses - add to state
    StateData1 = add_vnode_result(Reply, StateData),
    {next_state, postcommit, StateData1, 0}.

finish(timeout, StateData = #state{timing = Timing, reply = Reply}) ->
    case Reply of
        {error, _} ->
            ok;
        _Ok ->
            %% TODO: Improve reporting of timing
            %% For now can add debug tracers to view the return from calc_timing
            {Duration, _Stages} = calc_timing(Timing),
            riak_kv_stat:update({put_fsm_time, Duration})
    end,
    {stop, normal, StateData};
finish(Reply, StateData) -> % late responses - add to state
    StateData1 = add_vnode_result(Reply, StateData),
    {next_state, finish, StateData1, 0}.

%% @private
handle_event(_Event, _StateName, StateData) ->
    {stop,badmsg,StateData}.

%% @private
handle_sync_event(_Event, _From, _StateName, StateData) ->
    {stop,badmsg,StateData}.

%% @private

handle_info(request_timeout, StateName, StateData) ->
    ?MODULE:StateName(request_timeout, StateData);
handle_info(_Info, _StateName, StateData) ->
    {stop,badmsg,StateData}.

%% @private
terminate(Reason, _StateName, _State) ->
    Reason.

%% @private
code_change(_OldVsn, StateName, State, _Extra) -> {ok, StateName, State}.

%% ====================================================================
%% Internal functions
%% ====================================================================

%% Move to the new state, marking the time it started
new_state(StateName, StateData) ->
    {next_state, StateName, add_timing(StateName, StateData)}.

%% Move to the new state, marking the time it started and trigger an immediate
%% timeout.
new_state_timeout(StateName, StateData) ->
    {next_state, StateName, add_timing(StateName, StateData), 0}.

%% What to do once enough responses from vnodes have been received to reply
process_reply(Reply, StateData) ->
    StateData1 = client_reply(Reply, StateData),
    case Reply of
        ok ->
            new_state_timeout(postcommit, StateData1);
        {ok, _} ->
            new_state_timeout(postcommit, StateData1);
        _ ->
            new_state_timeout(finish, StateData1)
    end.

%%
%% Given an expanded proplist of options, take the first entry for any given key
%% and ignore the rest
%%
%% @private
flatten_options([], Opts) ->
    Opts;
flatten_options([{Key, Value} | Rest], Opts) ->
    case lists:keymember(Key, 1, Opts) of
        true ->
            flatten_options(Rest, Opts);
        false ->
            flatten_options(Rest, [{Key, Value} | Opts])
    end.

%% @private
handle_options([], State) ->
    State;
handle_options([{update_last_modified, false}|T], State) ->
    handle_options(T, State);
handle_options([{update_last_modified, true}|T], State = #state{robj = RObj}) ->
    handle_options(T, State#state{robj = update_last_modified(RObj)});
handle_options([{returnbody, true}|T], State) ->
    VnodeOpts = [{returnbody, true} | State#state.vnode_options],
    %% Force DW>0 if requesting return body to ensure the dw event 
    %% returned by the vnode includes the object.
    handle_options(T, State#state{vnode_options=VnodeOpts,
                                  dw=erlang:max(1,State#state.dw),
                                  returnbody=true});
handle_options([{returnbody, false}|T], State = #state{postcommit = Postcommit}) ->
    case Postcommit of
        [] ->
            handle_options(T, State#state{returnbody=false});
            
        _ ->
            %% We have post-commit hooks, we'll need to get the body back
            %% from the vnode, even though we don't plan to return that to the
            %% original caller.  Force DW>0 to ensure the dw event returned by
            %% the vnode includes the object.
            VnodeOpts = [{returnbody, true} | State#state.vnode_options],
            handle_options(T, State#state{vnode_options=VnodeOpts,
                                          dw=erlang:max(1,State#state.dw),
                                          returnbody=false})
    end;
handle_options([{_,_}|T], State) -> handle_options(T, State).

find_fail_threshold(State = #state{n = N, w = W, dw = DW}) ->
    State#state{ w_fail_threshold = N-W+1,    % cannot ever get W replies
                 dw_fail_threshold = N-DW+1}. % cannot ever get DW replies

%% Add a vnode result to the state structure and update the counts
add_vnode_result({w, Idx, _ReqId}, StateData = #state{replied_w = Replied,
                                                      num_w = NumW}) ->
    StateData#state{replied_w = [Idx | Replied], num_w = NumW + 1};
add_vnode_result({dw, Idx, _ReqId}, StateData = #state{replied_dw = Replied,
                                                       num_dw = NumDW}) ->
    StateData#state{replied_dw = [Idx | Replied], num_dw = NumDW + 1};
add_vnode_result({dw, Idx, ResObj, _ReqId}, StateData = #state{replied_dw = Replied,
                                                               resobjs = ResObjs,
                                                               num_dw = NumDW}) ->
    StateData#state{replied_dw = [Idx | Replied],
                    resobjs = [ResObj | ResObjs],
                    num_dw = NumDW + 1};
add_vnode_result({fail, Idx, _ReqId}, StateData = #state{replied_fail = Replied,
                                                         num_fail = NumFail}) ->
    StateData#state{replied_fail = [Idx | Replied],
                    num_fail = NumFail + 1};
add_vnode_result(_Other, StateData = #state{num_fail = NumFail}) ->
    %% Treat unrecognized messages as failures
    StateData#state{num_fail = NumFail + 1}.

enough_results(StateData = #state{w = W, num_w = NumW, dw = DW, num_dw = NumDW,
                                  num_fail = NumFail,
                                  w_fail_threshold = WFailThreshold,
                                  dw_fail_threshold = DWFailThreshold}) ->
    if
        NumW >= W andalso NumDW >= DW ->
            maybe_return_body(StateData);
        
        NumW >= W andalso NumFail >= DWFailThreshold ->
            {reply, {error,too_many_fails}, StateData};
        
        NumW < W andalso NumFail >= WFailThreshold ->
            {reply, {error,too_many_fails}, StateData};
        
        true ->
            {false, StateData}
    end.

maybe_return_body(StateData = #state{returnbody=false, postcommit=[]}) ->
    {reply, ok, StateData};
maybe_return_body(StateData = #state{resobjs = ResObjs, allowmult = AllowMult,
                                     returnbody = ReturnBody}) ->
    ReplyObj = merge_robjs(ResObjs, AllowMult),
    Reply = case ReturnBody of
                true  -> {ok, ReplyObj};
                false -> ok
            end,
    {reply, Reply, StateData#state{final_obj = ReplyObj}}.

%% Apply any pending updates to robj
apply_updates(State = #state{robj = RObj}) ->
    State#state{robj = riak_object:apply_updates(RObj)}.

%%
%% Update X-Riak-VTag and X-Riak-Last-Modified in the object's metadata, if
%% necessary.
%%
%% @private
update_last_modified(RObj) ->
    MD0 = case dict:find(clean, riak_object:get_update_metadata(RObj)) of
              {ok, true} ->
                  %% There have been no changes to updatemetadata. If we stash the
                  %% last modified in this dict, it will cause us to lose existing
                  %% metadata (bz://508). If there is only one instance of metadata,
                  %% we can safely update that one, but in the case of multiple siblings,
                  %% it's hard to know which one to use. In that situation, use the update
                  %% metadata as is.
                  case riak_object:get_metadatas(RObj) of
                      [MD] ->
                          MD;
                      _ ->
                          riak_object:get_update_metadata(RObj)
                  end;
               _ ->
                  riak_object:get_update_metadata(RObj)
          end,
    NewMD = dict:store(?MD_VTAG, make_vtag(RObj),
                       dict:store(?MD_LASTMOD, erlang:now(),
                                  MD0)),
    riak_object:update_metadata(RObj, NewMD).

make_vtag(RObj) ->
    <<HashAsNum:128/integer>> = crypto:md5(term_to_binary(riak_object:vclock(RObj))),
    riak_core_util:integer_to_list(HashAsNum,62).

%% Invokes the hook and returns a tuple of
%% {Lang, Called, Result}
%% Where Called = {Mod, Fun} if Lang = erlang
%%       Called = JSName if Lang = javascript
invoke_hook({struct, Hook}, RObj) ->
    Mod = proplists:get_value(<<"mod">>, Hook),
    Fun = proplists:get_value(<<"fun">>, Hook),
    JSName = proplists:get_value(<<"name">>, Hook),
    invoke_hook(Mod, Fun, JSName, RObj);
invoke_hook(HookDef, _RObj) ->
    {error, {invalid_hook_def, HookDef}}.

invoke_hook(Mod0, Fun0, undefined, RObj) when Mod0 /= undefined, Fun0 /= undefined ->
    Mod = binary_to_atom(Mod0, utf8),
    Fun = binary_to_atom(Fun0, utf8),
    try
        {erlang, {Mod, Fun}, Mod:Fun(RObj)}
    catch
        Class:Exception ->
            {erlang, {Mod, Fun}, {'EXIT', Mod, Fun, Class, Exception}}
    end;
invoke_hook(undefined, undefined, JSName, RObj) when JSName /= undefined ->
    {js, JSName, riak_kv_js_manager:blocking_dispatch(?JSPOOL_HOOK, {{jsfun, JSName}, RObj}, 5)};
invoke_hook(_, _, _, _) ->
    {error, {invalid_hook_def, no_hook}}.

-spec decode_precommit(any()) -> fail | {fail, any()} | riak_object:riak_object().
decode_precommit({erlang, {Mod, Fun}, Result}) ->
    try
        case Result of
            fail ->
                fail;
            {fail, _Reason} ->
                Result;
            {'EXIT',  Mod, Fun, Class, Exception} ->
                error_logger:error_msg("problem invoking hook ~p:~p -> ~p:~p~n~p~n",
                                       [Mod,Fun,Class,Exception,
                                        erlang:get_stacktrace()]),
                {fail, {hook_crashed, {Mod, Fun, Class, Exception}}};
            Obj ->
                riak_object:ensure_robject(Obj)
        end
    catch
        _:_ ->
            {fail, {invalid_return, {Mod, Fun, Result}}}
    end;
decode_precommit({js, JSName, Result}) ->
    case Result of
        {ok, <<"fail">>} ->
            fail;
        {ok, [{<<"fail">>, Message}]} ->
            {fail, Message};
        {ok, Json} ->
            case catch riak_object:from_json(Json) of
                {'EXIT', _} ->
                    {fail, {invalid_return, {JSName, Json}}};
                Obj ->
                    Obj
            end;
        {error, Error} ->
            error_logger:error_msg("Error executing pre-commit hook: ~s",
                                   [Error]),
            fail
    end;
decode_precommit({error, Reason}) ->
    {fail, Reason}.

get_hooks(HookType, BucketProps) ->
    Hooks = proplists:get_value(HookType, BucketProps, []),
    case Hooks of
        <<"none">> ->
            [];
        Hooks when is_list(Hooks) ->
            Hooks
    end.
              
merge_robjs(RObjs0,AllowMult) ->
    RObjs1 = [X || X <- RObjs0,
                   X /= undefined],
    case RObjs1 of
        [] -> {error, notfound};
        _ -> riak_object:reconcile(RObjs1,AllowMult)
    end.

get_option(Name, Options, Default) ->
    proplists:get_value(Name, Options, Default).

schedule_timeout(infinity) ->
    undefined;
schedule_timeout(Timeout) ->
    erlang:send_after(Timeout, self(), request_timeout).

client_reply(Reply, State = #state{from = {raw, ReqId, Pid}, options = Options}) ->
    State2 = add_timing(reply, State),
    Reply2 = case proplists:get_value(details, Options, false) of
                 false ->
                     Reply;
                 [] ->
                     Reply;
                 Details ->
                     add_client_info(Reply, Details, State2)
             end,
    Pid ! {ReqId, Reply2},
    add_timing(reply, State2#state{reply = Reply}).

add_client_info(Reply, Details, State) ->
    Info = client_info(Details, State, []),
    case Reply of
        ok ->
            {ok, Info};
        {OkError, ObjReason} ->
            {OkError, ObjReason, Info}
    end.

client_info(true, StateData, Info) ->
    client_info(default_details(), StateData, Info);
client_info([], _StateData, Info) ->
    Info;
client_info([timing | Rest], StateData = #state{timing = Timing}, Info) ->
    %% Duration is time from receiving request to responding
    {ResponseUsecs, Stages} = calc_timing(Timing),
    client_info(Rest, StateData, [{response_usecs, ResponseUsecs},
                                  {stages, Stages} | Info]).

default_details() ->
    [timing].


%% Add timing information to the state
add_timing(Stage, State = #state{timing = Timing}) ->
    State#state{timing = [{Stage, os:timestamp()} | Timing]}.

%% Calc timing information - stored as {Stage, StageStart} in reverse order. 
%% ResponseUsecs is calculated as time from reply to start.
calc_timing([{Stage, Now} | Timing]) ->
    ReplyNow = case Stage of
                   reply ->
                       Now;
                   _ ->
                       undefined
               end,
    calc_timing(Timing, Now, ReplyNow, []).

%% Each timing stage has start time.
calc_timing([], StageEnd, ReplyNow, Stages) ->
    %% StageEnd is prepare time
    {timer:now_diff(ReplyNow, StageEnd), Stages}; 
calc_timing([{reply, ReplyNow}|_]=Timing, StageEnd, undefined, Stages) ->
    %% Populate ReplyNow then handle normally.
    calc_timing(Timing, StageEnd, ReplyNow, Stages);
calc_timing([{Stage, StageStart} | Rest], StageEnd, ReplyNow, Stages) ->
    calc_timing(Rest, StageStart, ReplyNow,
                [{Stage, timer:now_diff(StageEnd, StageStart)} | Stages]).

%% ===================================================================
%% EUnit tests
%% ===================================================================
-ifdef(TEST).

make_vtag_test() ->
    Obj = riak_object:new(<<"b">>,<<"k">>,<<"v1">>),
    ?assertNot(make_vtag(Obj) =:=
               make_vtag(riak_object:increment_vclock(Obj,<<"client_id">>))).

-endif.<|MERGE_RESOLUTION|>--- conflicted
+++ resolved
@@ -57,20 +57,12 @@
 
 -export_type([option/0, options/0, detail/0, detail_info/0]).
 
-<<<<<<< HEAD
--record(state, {robj :: riak_object:riak_object(),
-                client :: {pid(), reference()},
-                n :: riak_client:n_val(),
-                w :: riak_client:quorum_val_pos(),
-                dw :: riak_client:quorum_val_non_neg(),
-=======
 -record(state, {from :: {raw, integer(), pid()},
                 robj :: riak_object:riak_object(),
                 options=[] :: options(),
                 n :: pos_integer(),
                 w :: non_neg_integer(),
                 dw :: non_neg_integer(),
->>>>>>> 4dc050bd
                 preflist2 :: riak_core_apl:preflist2(),
                 bkey :: {riak_object:bucket(), riak_object:key()},
                 req_id :: riak_client:req_id(),
@@ -86,12 +78,7 @@
                 allowmult :: boolean(),
                 precommit=[] :: list(),
                 postcommit=[] :: list(),
-<<<<<<< HEAD
-                update_last_modified :: boolean(),
                 bucket_props:: riak_core_bucket:bucket_props(),
-=======
-                bucket_props:: list(),
->>>>>>> 4dc050bd
                 num_w = 0 :: non_neg_integer(),
                 num_dw = 0 :: non_neg_integer(),
                 num_fail = 0 :: non_neg_integer(),
