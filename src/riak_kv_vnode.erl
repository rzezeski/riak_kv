--- conflicted
+++ resolved
@@ -801,13 +801,10 @@
     {Bucket, Key} = BKey,
     case Mod:delete(Bucket, Key, IndexSpecs, ModState) of
         {ok, UpdModState} ->
-<<<<<<< HEAD
             BProps = riak_core_bucket:get_bucket(Bucket),
             Hooks = get_obj_modified_hooks(BProps),
             [run_hook(H, RObj, delete, State) || H <- Hooks],
-=======
             index_hashtree:delete(BKey, State#state.hashtrees),
->>>>>>> 22548873
             update_index_delete_stats(IndexSpecs),
             State#state{modstate = UpdModState};
         {error, _Reason, UpdModState} ->
@@ -917,6 +914,7 @@
     Hooks = get_obj_modified_hooks(BProps),
     case backend_put(Mod, Bucket, Key, IndexSpecs, Obj, Hooks, State, ModState, put) of
         {ok, UpdModState} ->
+            Val = term_to_binary(Obj),
             update_hashtree(Bucket, Key, Val, State),
             case RB of
                 true ->
@@ -1207,14 +1205,8 @@
 
 %% @private
 %% upon receipt of a handoff datum, there is no client FSM
-<<<<<<< HEAD
 do_diffobj_put({Bucket, Key}, DiffObj, BProps,
-               State=#state{mod=Mod, modstate=ModState}) ->
-=======
-do_diffobj_put({Bucket, Key}, DiffObj,
-               StateData=#state{mod=Mod,
-                                modstate=ModState}) ->
->>>>>>> 22548873
+               StateData=#state{mod=Mod, modstate=ModState}) ->
     {ok, Capabilities} = Mod:capabilities(Bucket, ModState),
     IndexBackend = lists:member(indexes, Capabilities),
     case Mod:get(Bucket, Key, ModState) of
@@ -1227,16 +1219,13 @@
             end,
             Hooks = get_obj_modified_hooks(BProps),
             Res = backend_put(Mod, Bucket, Key, IndexSpecs,
-                              DiffObj, Hooks, State, ModState, handoff),
+                              DiffObj, Hooks, StateData, ModState, handoff),
             case Res of
                 {ok, _UpdModState} ->
-<<<<<<< HEAD
-                    update_index_write_stats(IndexBackend, IndexSpecs);
-=======
+                    Val = term_to_binary(DiffObj),
                     update_hashtree(Bucket, Key, Val, StateData),
                     update_index_write_stats(IndexBackend, IndexSpecs),
                     riak_kv_stat:update(vnode_put);
->>>>>>> 22548873
                 _ -> nop
             end,
             Res;
@@ -1258,16 +1247,13 @@
                     end,
                     Hooks = get_obj_modified_hooks(BProps),
                     Res = backend_put(Mod, Bucket, Key, IndexSpecs,
-                                      AMObj, Hooks, State, ModState, handoff),
+                                      AMObj, Hooks, StateData, ModState, handoff),
                     case Res of
                         {ok, _UpdModState} ->
-<<<<<<< HEAD
-                            update_index_write_stats(IndexBackend, IndexSpecs);
-=======
+                            Val = term_to_binary(AMObj),
                             update_hashtree(Bucket, Key, Val, StateData),
                             update_index_write_stats(IndexBackend, IndexSpecs),
                             riak_kv_stat:update(vnode_put);
->>>>>>> 22548873
                         _ ->
                             nop
                     end,
